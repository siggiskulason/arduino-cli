--- conflicted
+++ resolved
@@ -90,12 +90,9 @@
 	PersistentPreRun:       arduinoPreRun,
 	RunE: func(cmd *cobra.Command, args []string) error {
 		return errors.New("")
-<<<<<<< HEAD
-=======
 		// this is just a placeholder to call help and run PreRun
 		// one of the cobra issues is that if Run is not present PreRun and
 		// PersistentPreRun are not executed.
->>>>>>> c6b49124
 	},
 }
 
